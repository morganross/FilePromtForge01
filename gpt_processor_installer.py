#!/usr/bin/env python3
"""
GPT Processor Installer

Features:
- Creates necessary directories (`prompts/`, `input/`, `output/`).
- Copies the main application executable to the installation directory.
- Creates default prompt files.
- Optionally adds the installation directory to the system PATH for easy access.
- Provides user-friendly logging and error handling.
"""

import os
import sys
import argparse
import logging
import shutil
import subprocess
from pathlib import Path

# Setting up the logger
def setup_logger(log_level=logging.INFO, log_file='gpt_processor_install.log'):
    logger = logging.getLogger('gpt_processor_installer')
    logger.setLevel(log_level)
    formatter = logging.Formatter('%(asctime)s - %(levelname)s - %(message)s')

    # Console handler
    ch = logging.StreamHandler()
    ch.setLevel(log_level)
    ch.setFormatter(formatter)
    logger.addHandler(ch)

    # File handler
    fh = logging.FileHandler(log_file)
    fh.setLevel(log_level)
    fh.setFormatter(formatter)
    logger.addHandler(fh)

    return logger

# Function to create directories
def create_directories(base_dir, dirs):
    for directory in dirs:
        path = os.path.join(base_dir, directory)
        os.makedirs(path, exist_ok=True)

# Function to create default prompt file
def create_default_prompt(prompts_dir, logger):
    default_prompt_path = os.path.join(prompts_dir, 'standard_prompt.txt')
    if not os.path.isfile(default_prompt_path):
        default_prompt = (
            "You are ChatGPT, a large language model trained by OpenAI. "
            "Provide clear and concise answers to the user's queries."
        )
        try:
            with open(default_prompt_path, 'w', encoding='utf-8') as file:
                file.write(default_prompt)
            logger.info(f"Created default prompt file at '{default_prompt_path}'.")
        except Exception as e:
            logger.error(f"Failed to create default prompt file: {e}")
            sys.exit(1)
    else:
        logger.info(f"Default prompt file already exists at '{default_prompt_path}'.")

# Function to copy the main executable
def copy_main_executable(source_path, dest_dir, logger):
    if not os.path.isfile(source_path):
        logger.error(f"Main executable '{source_path}' not found.")
        sys.exit(1)
    try:
        shutil.copy(source_path, dest_dir)
        logger.info(f"Copied main executable to '{dest_dir}'.")
    except Exception as e:
        logger.error(f"Failed to copy main executable: {e}")
        sys.exit(1)

# Function to create a default configuration file
def create_default_config(install_dir, logger):
    config_path = os.path.join(install_dir, 'config.ini')
    default_config = (
        "[DEFAULT]\n"
        "LogLevel = INFO\n"
        "PromptFile = prompts/standard_prompt.txt\n"
        "InputDir = input\n"
        "OutputDir = output\n"
    )
    try:
        with open(config_path, 'w', encoding='utf-8') as file:
            file.write(default_config)
        logger.info(f"Created default configuration file at '{config_path}'.")
    except Exception as e:
        logger.error(f"Failed to create default configuration file: {e}")
        sys.exit(1)

# Function to add directory to system PATH (Windows)
def add_to_system_path_windows(directory, logger):
    try:
        # Get current PATH
        current_path = os.environ['PATH']
        if directory in current_path:
            logger.info(f"'{directory}' is already in the system PATH.")
            return
        # Add to PATH using setx
        subprocess.run(['setx', 'PATH', f'{current_path};{directory}'], check=True)
        logger.info(f"Added '{directory}' to the system PATH. You may need to restart your command prompt for changes to take effect.")
    except subprocess.CalledProcessError as e:
        logger.error(f"Failed to add '{directory}' to system PATH: {e}")
        sys.exit(1)

# Function to add directory to system PATH (Unix/Linux/Mac)
def add_to_system_path_unix(directory, shell, logger):
    try:
        # Determine shell profile file
        home = Path.home()
        if shell.lower() in ['bash', 'sh']:
            profile = home / '.bashrc'
        elif shell.lower() == 'zsh':
            profile = home / '.zshrc'
        else:
            profile = home / '.profile'
        # Add export PATH statement
        export_statement = f'\n# Added by GPT Processor Installer\nexport PATH="$PATH:{directory}"\n'
        with open(profile, 'a') as file:
            file.write(export_statement)
        logger.info(f"Added '{directory}' to PATH in '{profile}'. Please restart your terminal or run 'source {profile}' to apply changes.")
    except Exception as e:
        logger.error(f"Failed to add '{directory}' to system PATH: {e}")
        sys.exit(1)

# Function to create configuration file
def create_config_file(install_dir, prompt_file, executable_path):
    config_content = f"""
prompts_dir: {install_dir}/prompts
input_dir: {install_dir}/input
output_dir: {install_dir}/output
openai:
  api_key: YOUR_OPENAI_API_KEY
  model: gpt-4
  temperature: 0.7
  max_tokens: 1500
"""
    config_path = Path(install_dir) / 'default_config.yaml'
    with open(config_path, 'w') as config_file:
        config_file.write(config_content)
    logging.info(f"Configuration file created at {config_path}")

# Detect operating system
def detect_os():
    if sys.platform.startswith('win'):
        return 'windows'
    elif sys.platform.startswith('darwin'):
        return 'mac'
    elif sys.platform.startswith('linux'):
        return 'linux'
    else:
        return 'unknown'

# Main installer function
def main():
    parser = argparse.ArgumentParser(description='GPT Processor Installer')
    parser.add_argument('--install_dir', type=str, default=None, help='Directory to install GPT Processor.')
    parser.add_argument('--main_executable', type=str, required=True, help='Path to the main executable.')
    parser.add_argument('--add_to_path', action='store_true', help='Add the installation directory to system PATH.')
    parser.add_argument('--log_file', type=str, help='Path to the log file.')
    parser.add_argument('--verbose', action='store_true', help='Enable verbose logging.')
    args = parser.parse_args()

    # Set log level based on verbosity
    log_level = logging.DEBUG if args.verbose else logging.INFO

    # Setup logger with default log file if not specified
    log_file = args.log_file if args.log_file else 'gpt_processor_install.log'
    logger = setup_logger(log_level=log_level, log_file=log_file)

    # Determine installation directory
    if args.install_dir:
        install_dir = os.path.abspath(args.install_dir)
    else:
        # Default installation directory based on OS
        os_type = detect_os()
        if os_type == 'windows':
            install_dir = os.path.join(os.environ.get('ProgramFiles', 'C:\\Program Files'), 'GPTProcessor')
        elif os_type in ['mac', 'linux']:
            install_dir = os.path.join(os.path.expanduser('~'), 'gpt_processor')
        else:
            logger.error("Unsupported operating system.")
            sys.exit(1)

    logger.info(f"Installation Directory: {install_dir}")

    # Create installation directories
    dirs_to_create = ['prompts', 'input', 'output']
    create_directories(install_dir, dirs_to_create)
    logger.info("Created necessary directories.")

    # Create default prompt file
    prompts_dir = os.path.join(install_dir, 'prompts')
    create_default_prompt(prompts_dir, logger)

    # Copy main executable
    main_executable_source = os.path.abspath(args.main_executable)
    main_executable_dest = os.path.join(install_dir, os.path.basename(main_executable_source))
    copy_main_executable(main_executable_source, install_dir, logger)

<<<<<<< HEAD
    # Create configuration file
    create_config_file(install_dir, prompts_dir, main_executable_dest)
=======
    # Create default configuration file
    create_default_config(install_dir, logger)
>>>>>>> 74dc3660

    # Add to system PATH if requested
    if args.add_to_path:
        os_type = detect_os()
        if os_type == 'windows':
            add_to_system_path_windows(install_dir, logger)
        elif os_type in ['mac', 'linux']:
            # Detect user's shell
            shell = os.environ.get('SHELL', 'bash').split('/')[-1]
            add_to_system_path_unix(install_dir, shell, logger)
        else:
            logger.warning("Could not determine shell to update PATH.")
    
    logger.info("GPT Processor installation completed successfully.")

if __name__ == '__main__':
    main()<|MERGE_RESOLUTION|>--- conflicted
+++ resolved
@@ -202,13 +202,10 @@
     main_executable_dest = os.path.join(install_dir, os.path.basename(main_executable_source))
     copy_main_executable(main_executable_source, install_dir, logger)
 
-<<<<<<< HEAD
+
     # Create configuration file
     create_config_file(install_dir, prompts_dir, main_executable_dest)
-=======
-    # Create default configuration file
-    create_default_config(install_dir, logger)
->>>>>>> 74dc3660
+
 
     # Add to system PATH if requested
     if args.add_to_path:
