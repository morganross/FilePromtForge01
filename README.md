<<<<<<< HEAD




























--config: Path to the configuration file.

Usage: --config <path_to_config_file>
Example: --config config.yaml
--prompt: List of prompt files.

Usage: --prompt <prompt_file1> <prompt_file2> ...
Example: --prompt prompt1.txt prompt2.txt
--input_dir: Directory for input files.

Usage: --input_dir <path_to_input_directory>
Example: --input_dir ./input
--output_dir: Directory for output files.

Usage: --output_dir <path_to_output_directory>
Example: --output_dir ./output
--model: OpenAI model to use.

Usage: --model <model_name>
Example: --model gpt-4
--temperature: Temperature setting for the OpenAI model.

Usage: --temperature <temperature_value>
Example: --temperature 0.7
--max_tokens: Maximum number of tokens for the OpenAI model.

Usage: --max_tokens <max_tokens_value>
Example: --max_tokens 1500
--verbose: Enable verbose logging.

Usage: --verbose
Example: --verbose
--log_file: Path to log file.

Usage: --log_file <path_to_log_file>
Example: --log_file gpt_processor.log# FilePromtForge01
# GPT Processor Application

## Overview

This repository contains scripts for installing and running a GPT processor application. The application processes input files by sending prompts to the OpenAI API and stores the responses in the output directory.

## Features

### GPT Processor Installer

- **Directory Creation**: Creates necessary directories (`prompts/`, `input/`, `output/`).
- **Executable Copying**: Copies the main application executable to the installation directory.
- **Default Prompt File**: Creates a default prompt file if it doesn't exist.
- **System PATH**: Optionally adds the installation directory to the system PATH.
- **Logging**: Provides user-friendly logging and error handling.

### GPT Processor Main Application

- **Prompt Management**: Combines multiple prompt files into a single system prompt.
- **File Processing**: Processes multiple input files concurrently and saves AI-generated responses to the output directory.
- **Logging**: Comprehensive logging to console and optional log file.
- **Concurrency**: Utilizes `ThreadPoolExecutor` for concurrent processing of input files.

## Installation

1. **Clone the Repository**:
    ```sh
    git clone https://github.com/morganross/FilePromtForge01.git
    cd FilePromtForge01
    ```

2. **Install Dependencies**:
    ```sh
    pip install -r requirements.txt
    ```

3. **Run the Installer**:
    ```sh
    python gpt_processor_installer.py --main_executable path/to/gpt_processor.exe
    ```
    Options:
    - `--install_dir`: Directory to install GPT Processor.
    - `--add_to_path`: Add the installation directory to the system PATH.
    - `--log_file`: Path to the log file.
    - `--verbose`: Enable verbose logging.

## Usage

1. **Prepare Input Files**: Place the files you want to process in the `input` directory.

2. **Run the Processor**:
    ```sh
    python gpt_processor_main.py
    ```
    Options:
    - `--prompt`: Specify one or more prompt files to use.
    - `--input_dir`: Specify input directory.
    - `--output_dir`: Specify output directory.
    - `--model`: Specify the OpenAI model to use.
    - `--temperature`: Set the temperature for the API.
    - `--max_tokens`: Set the maximum tokens for the API.
    - `--config`: Path to configuration file.
    - `--log_file`: Path to the log file.
    - `--verbose`: Enable verbose logging.

## Configuration

The application can be configured using a YAML configuration file or environment variables. Example configuration:

```yaml
openai:
  api_key: your_openai_api_key
  model: gpt-4
  temperature: 0.7
  max_tokens: 1500
# FilePromptForge01

=======
dasf
>>>>>>> 74dc3660
<|MERGE_RESOLUTION|>--- conflicted
+++ resolved
@@ -1,4 +1,4 @@
-<<<<<<< HEAD
+
 
 
 
@@ -139,7 +139,3 @@
   temperature: 0.7
   max_tokens: 1500
 # FilePromptForge01
-
-=======
-dasf
->>>>>>> 74dc3660
