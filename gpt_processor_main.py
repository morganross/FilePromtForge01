#!/usr/bin/env python3
"""
GPT Processor Main Application

Features:
- Combine multiple prompt files into a single system prompt.
- Process multiple input files concurrently.
- Save AI-generated responses to output directory.
- Comprehensive logging to console and optional log file.
"""
# Testing
# messing
import os
import argparse
import logging
import sys
import time
from concurrent.futures import ThreadPoolExecutor
from tkinter import messagebox
import openai
from openai.error import RateLimitError, OpenAIError

# Attempt to import required packages and handle missing dependencies
try:
    import yaml
    from dotenv import load_dotenv
except ImportError as e:
    missing_package = str(e).split("'")[1]
    print(f"Error: Missing required package '{missing_package}'.")
    print("Please install all dependencies using:")
    print("    pip install openai PyYAML python-dotenv")
    sys.exit(1)

# Setting up the logger
def setup_logger(log_level=logging.INFO, log_file=None):
    logger = logging.getLogger('gpt_processor')
    logger.setLevel(log_level)
    formatter = logging.Formatter('%(asctime)s - %(name)s - %(levelname)s - %(message)s')

    # Console handler
    ch = logging.StreamHandler()
    ch.setLevel(log_level)
    ch.setFormatter(formatter)
    logger.addHandler(ch)

    # File handler
    if log_file:
        fh = logging.FileHandler(log_file)
        fh.setLevel(log_level)
        fh.setFormatter(formatter)
        logger.addHandler(fh)

    return logger

# Ensure directory exists
def ensure_directory(directory):
    if not os.path.exists(directory):
        os.makedirs(directory)

# Configuration class
class Config:
    def __init__(self, config_file=None, base_dir=None):
        load_dotenv()  # Load environment variables from .env if present
        default_config = {
            'prompts_dir': os.path.join(base_dir, 'prompts'),
            'input_dir': os.path.join(base_dir, 'input'),
            'output_dir': os.path.join(base_dir, 'output'),
            'openai': {
                'api_key': os.getenv('OPENAI_API_KEY'),
                'model': 'gpt-4',
                'temperature': 0.7,
                'max_tokens': 1500
            }
        }
        if config_file:
            if not os.path.isfile(config_file):
                raise FileNotFoundError(f"Configuration file '{config_file}' not found.")
            with open(config_file, 'r') as file:
                user_config = yaml.safe_load(file)
            # Merge user_config into default_config
            self.prompts_dir = os.path.join(base_dir, user_config.get('prompts_dir', 'prompts'))
            self.input_dir = os.path.join(base_dir, user_config.get('input_dir', 'input'))
            self.output_dir = os.path.join(base_dir, user_config.get('output_dir', 'output'))
            self.openai = self.OpenAI(user_config.get('openai', {}))
        else:
            self.prompts_dir = default_config['prompts_dir']
            self.input_dir = default_config['input_dir']
            self.output_dir = default_config['output_dir']
            self.openai = self.OpenAI(default_config['openai'])

    class OpenAI:
        def __init__(self, config):
            self.api_key = config.get('api_key')
            if not self.api_key:
                raise ValueError("OpenAI API key not found. Please set the OPENAI_API_KEY environment variable or provide it in the config file.")
            self.model = config.get('model', 'gpt-4')
            self.temperature = config.get('temperature', 0.7)
            self.max_tokens = config.get('max_tokens', 1500)

# PromptManager class
class PromptManager:
    def __init__(self, prompts_dir):
        self.prompts_dir = prompts_dir

    def load_prompts(self, prompt_files):
        prompts = []
        for prompt_file in prompt_files:
            try:
                with open(os.path.join(self.prompts_dir, prompt_file), 'r', encoding='utf-8') as file:
                    prompts.append(file.read())
            except Exception as e:
                logger.error(f"Error reading prompt file '{prompt_file}': {e}")
        return "\n".join(prompts)

# FileHandler class
class FileHandler:
    def __init__(self, input_dir, output_dir):
        self.input_dir = input_dir
        self.output_dir = output_dir

    def list_input_files(self):
        try:
            return [f for f in os.listdir(self.input_dir) if os.path.isfile(os.path.join(self.input_dir, f))]
        except Exception as e:
            logger.error(f"Error listing input files in directory '{self.input_dir}': {e}")
            return []

    def read_file(self, file_path):
        try:
            with open(file_path, 'r', encoding='utf-8') as file:
                return file.read()
        except Exception as e:
            logger.error(f"Error reading file '{file_path}': {e}")
            return ""

    def write_file(self, file_path, content):
        try:
            with open(file_path, 'w', encoding='utf-8') as file:
                file.write(content)
        except Exception as e:
            logger.error(f"Error writing to file '{file_path}': {e}")

# APIClient class
class APIClient:
    def __init__(self, api_key, model, temperature, max_tokens, max_retries=3, backoff_factor=2):
        self.api_key = api_key
        self.model = model
        self.temperature = temperature
        self.max_tokens = max_tokens
        self.max_retries = max_retries
        self.backoff_factor = backoff_factor

    def send_prompt(self, system_prompt, user_prompt, logger):
        openai.api_key = self.api_key
        messages = [
            {"role": "system", "content": system_prompt},
            {"role": "user", "content": user_prompt}
        ]
        for attempt in range(1, self.max_retries + 1):
            try:
                response = openai.ChatCompletion.create(
                    model=self.model,
                    messages=messages,
                    temperature=self.temperature,
                    max_tokens=self.max_tokens
                )
                return response.choices[0].message['content'].strip()
            except RateLimitError as e:
                logger.error(f"Rate limit exceeded on attempt {attempt}: {e}")
            except OpenAIError as e:
                logger.error(f"OpenAI API error on attempt {attempt}: {e}")
            except Exception as e:
                logger.error(f"Unexpected error on attempt {attempt}: {e}")
            if attempt < self.max_retries:
                sleep_time = self.backoff_factor ** attempt
                logger.info(f"Retrying in {sleep_time} seconds...")
                time.sleep(sleep_time)
            else:
                logger.error("Max retries reached. Failed to get a response from OpenAI API.")
                raise

# Function to create default prompt file if not exists
def create_default_prompt(prompts_dir):
    default_prompt_path = os.path.join(prompts_dir, 'standard_prompt.txt')
    if not os.path.isfile(default_prompt_path):
        default_prompt = (
            "You are ChatGPT, a large language model trained by OpenAI. "
            "Provide clear and concise answers to the user's queries."
        )
        try:
            with open(default_prompt_path, 'w', encoding='utf-8') as file:
                file.write(default_prompt)
        except Exception as e:
            logger.error(f"Error creating default prompt file '{default_prompt_path}': {e}")

# Function to check if a path is a directory
def is_directory(path):
    return os.path.isdir(path)

# Function to list files in a directory
def list_files_in_directory(directory):
    return [os.path.join(directory, f) for f in os.listdir(directory) if os.path.isfile(os.path.join(directory, f))]

# Function to create prompts for each file in a directory
def create_prompts(base_content, directory):
    file_list = list_files_in_directory(directory)
    prompts = []
    for file in file_list:
        file_content = read_file(file)  # Function to read the content of each file in the directory
        prompt = f"{base_content}\n\n{file_content}"
        prompts.append(prompt)
    return prompts

# Main processing function
def process_file(input_file, file_handler, api_client, system_prompt, logger):
    user_prompt = file_handler.read_file(input_file)
    if not user_prompt:
        logger.error(f"User prompt is empty for file '{input_file}'")
        return
    try:
        response = api_client.send_prompt(system_prompt, user_prompt, logger)
        output_file = os.path.join(file_handler.output_dir, f"response_{os.path.basename(input_file)}")
        file_handler.write_file(output_file, response)
    except Exception as e:
        logger.error(f"Error processing file '{input_file}': {e}")

def run_test(install_dir, executable_path, prompt_file, output_dir):
    logging.debug(f"Starting run_test with install_dir={install_dir}, executable_path={executable_path}, prompt_file={prompt_file}, output_dir={output_dir}")
    try:
        input_dir = os.path.join(install_dir, 'input')
        logging.debug(f"Input directory: {input_dir}")
        
        # Check if input directory exists
        if not os.path.exists(input_dir):
            logging.error(f"Input directory does not exist: {input_dir}")
            messagebox.showerror("Error", f"Input directory does not exist: {input_dir}")
            return
        
        # Log the contents of the input directory
        input_files = os.listdir(input_dir)
        logging.debug(f"Input directory contents: {input_files}")
        
        # Check if input directory is empty
        if not input_files:
            logging.error("Input directory is empty.")
            messagebox.showerror("Error", "Input directory is empty.")
            return

        # Construct the command to run the main script
        command = [
            'python', executable_path,
            '--config', os.path.join(install_dir, 'default_config.yaml'),
            '--prompt', prompt_file,
            '--input_dir', input_dir,
            '--output_dir', output_dir
        ]
        logging.debug(f"Running test command: {command}")
        result = subprocess.run(command, check=True, capture_output=True, text=True)
        logging.debug(f"Test command output: {result.stdout}")
        logging.debug(f"Test command error (if any): {result.stderr}")

        # Save the response to the output directory
        output_file = os.path.join(output_dir, 'test_output.txt')
        with open(output_file, 'w', encoding='utf-8') as file:
            file.write(result.stdout)
        
        # Display the response in the GUI
        messagebox.showinfo("Test Response", result.stdout)
    except subprocess.CalledProcessError as e:
        error_message = f"Test failed: {e}"
        logging.error(error_message)
        logging.debug(f"Test command output: {e.stdout}")
        logging.debug(f"Test command error: {e.stderr}")
        messagebox.showerror("Error", error_message)
    except Exception as e:
        error_message = f"An error occurred: {e}"
        logging.error(error_message)
        messagebox.showerror("Error", error_message)

def main():
<<<<<<< HEAD
    parser = argparse.ArgumentParser(description='GPT Processor Main Application')
=======
    parser = argparse.ArgumentParser(description='ChatGPT Prompt Processor')
    parser.add_argument('--prompt', type=str, nargs='+', help='Specify one or more prompt files to use.')
    parser.add_argument('--input', type=str, required=True, help='Specify input file or directory.')
    parser.add_argument('--output_dir', type=str, help='Specify output directory.')
    parser.add_argument('--model', type=str, help='Specify the OpenAI model to use.')
    parser.add_argument('--temperature', type=float, help='Set the temperature for the API.')
    parser.add_argument('--max_tokens', type=int, help='Set the maximum tokens for the API.')
>>>>>>> 74dc3660
    parser.add_argument('--config', type=str, help='Path to configuration file.')
    parser.add_argument('--log_file', type=str, help='Path to log file.')
    parser.add_argument('--verbose', action='store_true', help='Enable verbose logging.')
    parser.add_argument('--prompt', type=str, nargs='+', help='List of prompt files.')
    parser.add_argument('--input_dir', type=str, help='Directory for input files.')
    parser.add_argument('--output_dir', type=str, help='Directory for output files.')
    parser.add_argument('--model', type=str, help='OpenAI model to use.')
    parser.add_argument('--temperature', type=float, help='Temperature setting for the OpenAI model.')
    parser.add_argument('--max_tokens', type=int, help='Maximum number of tokens for the OpenAI model.')
    args = parser.parse_args()

    # Set log level based on verbosity
    log_level = logging.DEBUG if args.verbose else logging.INFO

    # Setup logger
    logger = setup_logger(log_level=log_level, log_file=args.log_file)

    # Log environment variables
    logger.debug(f"Environment variables: {os.environ}")

    # Load configuration
    try:
        config = Config(args.config, base_dir=os.path.dirname(os.path.abspath(__file__)))
        logger.debug(f"Configuration loaded: {config.__dict__}")
    except Exception as e:
        logger.error(f"Error loading configuration: {e}")
        sys.exit(1)

    # Override config with CLI arguments if provided
    prompt_files = args.prompt if args.prompt else ['standard_prompt.txt']
    output_dir = args.output_dir if args.output_dir else config.output_dir
    model = args.model if args.model else config.openai.model
    temperature = args.temperature if args.temperature else config.openai.temperature
    max_tokens = args.max_tokens if args.max_tokens else config.openai.max_tokens

<<<<<<< HEAD
    # Log paths and check if they exist
    logger.debug(f"Prompt files: {prompt_files}")
    logger.debug(f"Input directory: {input_dir}")
    logger.debug(f"Output directory: {output_dir}")
    for path in [input_dir, output_dir] + prompt_files:
        if not os.path.exists(path):
            logger.error(f"Path does not exist: {path}")
=======
    # Ensure directories exist
    ensure_directory(output_dir)
    ensure_directory(config.prompts_dir)
>>>>>>> 74dc3660

    # Ensure necessary directories exist
    ensure_directory(input_dir)
    ensure_directory(output_dir)

    # Load and combine prompts
    prompt_manager = PromptManager(config.prompts_dir)
    system_prompt = prompt_manager.load_prompts(prompt_files)

    # Initialize file handler and API client
    file_handler = FileHandler(input_dir, output_dir)
    api_client = APIClient(config.openai.api_key, model, temperature, max_tokens)

<<<<<<< HEAD
    # List input files
    input_files = file_handler.list_input_files()
    logger.debug(f"Input files: {input_files}")
    if not input_files:
        logger.info("No input files found. Exiting.")
        sys.exit(0)

    # Process files concurrently
    with ThreadPoolExecutor(max_workers=min(5, len(input_files))) as executor:
        for input_file in input_files:
            executor.submit(process_file, os.path.join(input_dir, input_file), file_handler, api_client, system_prompt, logger)
=======
    # Check if input is a directory or file and process accordingly
    input_path = args.input
    if is_directory(input_path):
        base_content = read_file(prompt_files[0])  # Assuming the first prompt file is the base file
        prompts = create_prompts(base_content, input_path)
        for prompt in prompts:
            # Process each prompt
            input_file = os.path.join(input_path, os.path.basename(prompt))
            process_file(input_file, file_handler, api_client, system_prompt, logger)
    else:
        # Process single file
        input_files = file_handler.list_input_files()
        if not input_files:
            logger.info(f"No input files found in '{input_dir}'.")
            sys.exit(0)

        # Use ThreadPoolExecutor for concurrent processing
        max_workers = min(5, len(input_files))  # Limit number of threads
        with ThreadPoolExecutor(max_workers=max_workers) as executor:
            for input_file in input_files:
                executor.submit(process_file, input_file, file_handler, api_client, system_prompt, logger)
>>>>>>> 74dc3660

if __name__ == "__main__":
    main()<|MERGE_RESOLUTION|>--- conflicted
+++ resolved
@@ -278,17 +278,9 @@
         messagebox.showerror("Error", error_message)
 
 def main():
-<<<<<<< HEAD
+
     parser = argparse.ArgumentParser(description='GPT Processor Main Application')
-=======
-    parser = argparse.ArgumentParser(description='ChatGPT Prompt Processor')
-    parser.add_argument('--prompt', type=str, nargs='+', help='Specify one or more prompt files to use.')
-    parser.add_argument('--input', type=str, required=True, help='Specify input file or directory.')
-    parser.add_argument('--output_dir', type=str, help='Specify output directory.')
-    parser.add_argument('--model', type=str, help='Specify the OpenAI model to use.')
-    parser.add_argument('--temperature', type=float, help='Set the temperature for the API.')
-    parser.add_argument('--max_tokens', type=int, help='Set the maximum tokens for the API.')
->>>>>>> 74dc3660
+
     parser.add_argument('--config', type=str, help='Path to configuration file.')
     parser.add_argument('--log_file', type=str, help='Path to log file.')
     parser.add_argument('--verbose', action='store_true', help='Enable verbose logging.')
@@ -324,7 +316,7 @@
     temperature = args.temperature if args.temperature else config.openai.temperature
     max_tokens = args.max_tokens if args.max_tokens else config.openai.max_tokens
 
-<<<<<<< HEAD
+
     # Log paths and check if they exist
     logger.debug(f"Prompt files: {prompt_files}")
     logger.debug(f"Input directory: {input_dir}")
@@ -332,11 +324,7 @@
     for path in [input_dir, output_dir] + prompt_files:
         if not os.path.exists(path):
             logger.error(f"Path does not exist: {path}")
-=======
-    # Ensure directories exist
-    ensure_directory(output_dir)
-    ensure_directory(config.prompts_dir)
->>>>>>> 74dc3660
+
 
     # Ensure necessary directories exist
     ensure_directory(input_dir)
@@ -350,7 +338,7 @@
     file_handler = FileHandler(input_dir, output_dir)
     api_client = APIClient(config.openai.api_key, model, temperature, max_tokens)
 
-<<<<<<< HEAD
+
     # List input files
     input_files = file_handler.list_input_files()
     logger.debug(f"Input files: {input_files}")
@@ -362,29 +350,7 @@
     with ThreadPoolExecutor(max_workers=min(5, len(input_files))) as executor:
         for input_file in input_files:
             executor.submit(process_file, os.path.join(input_dir, input_file), file_handler, api_client, system_prompt, logger)
-=======
-    # Check if input is a directory or file and process accordingly
-    input_path = args.input
-    if is_directory(input_path):
-        base_content = read_file(prompt_files[0])  # Assuming the first prompt file is the base file
-        prompts = create_prompts(base_content, input_path)
-        for prompt in prompts:
-            # Process each prompt
-            input_file = os.path.join(input_path, os.path.basename(prompt))
-            process_file(input_file, file_handler, api_client, system_prompt, logger)
-    else:
-        # Process single file
-        input_files = file_handler.list_input_files()
-        if not input_files:
-            logger.info(f"No input files found in '{input_dir}'.")
-            sys.exit(0)
-
-        # Use ThreadPoolExecutor for concurrent processing
-        max_workers = min(5, len(input_files))  # Limit number of threads
-        with ThreadPoolExecutor(max_workers=max_workers) as executor:
-            for input_file in input_files:
-                executor.submit(process_file, input_file, file_handler, api_client, system_prompt, logger)
->>>>>>> 74dc3660
+
 
 if __name__ == "__main__":
     main()